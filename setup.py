--- conflicted
+++ resolved
@@ -1,19 +1,8 @@
 from setuptools import setup, find_packages
 from codecs import open
 from os import path
-<<<<<<< HEAD
 from hazelcast import __version__
 from hazelcast.version import write_git_info, get_commit_id, get_commit_date
-=======
-
-# Don't import __version__ from hazelcast, it causes gevent to eventually
-# be imported and setup.py to fail if gevent is not installed.
-# This is a hack and means we need to update the version here to be in sync
-# with the one in the __init__.py.
-# from hazelcast import __version__
-__version_info__ = (3, 10)
-__version__ = '.'.join(map(str, __version_info__))
->>>>>>> 5197b65e
 
 here = path.abspath(path.dirname(__file__))
 
@@ -66,13 +55,8 @@
         keywords='hazelcast,hazelcast client,In-Memory Data Grid,Distributed Computing',
         packages=find_packages(exclude=['benchmarks', 'examples', 'examples.*', 'docs', 'tests', 'tests.*']),
         package_dir={'hazelcast': 'hazelcast'},
-<<<<<<< HEAD
         package_data={'hazelcast': ["git_info.json"]},
-        install_requires=[],
+        install_requires=['gevent'],
         extras_require=extras,
         tests_require=['thrift', 'nose', 'coverage', 'psutil'],
-=======
-        install_requires=['gevent'],
-        tests_require=['thrift', 'nose', 'coverage'],
->>>>>>> 5197b65e
 )