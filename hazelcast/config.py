--- conflicted
+++ resolved
@@ -2,11 +2,8 @@
 Hazelcast Client Configuration module contains configuration classes and various constants required to create a ClientConfig.
 
 """
-<<<<<<< HEAD
+import fnmatch
 import logging
-=======
-import fnmatch
->>>>>>> 5197b65e
 import os
 
 from hazelcast.serialization.api import StreamSerializer
