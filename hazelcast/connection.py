import logging
import struct
import sys
import threading
import time

from hazelcast.exception import AuthenticationError
from hazelcast.future import ImmediateFuture, ImmediateExceptionFuture
from hazelcast.protocol.client_message import BEGIN_END_FLAG, ClientMessage, ClientMessageBuilder
from hazelcast.protocol.codec import client_authentication_codec, client_ping_codec
from hazelcast.serialization import INT_SIZE_IN_BYTES, FMT_LE_INT
from hazelcast.util import AtomicInteger, parse_addresses, calculate_version
from hazelcast.version import CLIENT_TYPE, CLIENT_VERSION, SERIALIZATION_VERSION
from hazelcast import six

BUFFER_SIZE = 8192
PROTOCOL_VERSION = 1


class ConnectionManager(object):
    """
    ConnectionManager is responsible for managing :mod:`Connection` objects.
    """
    logger = logging.getLogger("HazelcastClient.ConnectionManager")

    def __init__(self, client, new_connection_func, address_translator):
        self._new_connection_mutex = threading.RLock()
        self._io_thread = None
        self._client = client
        self.connections = {}
        self._pending_connections = {}
        self._socket_map = {}
        self._new_connection_func = new_connection_func
        self._connection_listeners = []
        self._address_translator = address_translator
        self._logger_extras = {"client_name": client.name, "group_name": client.config.group_config.name}

    def add_listener(self, on_connection_opened=None, on_connection_closed=None):
        """
        Registers a ConnectionListener. If the same listener is registered multiple times, it will be notified multiple
        times.

        :param on_connection_opened: (Function), function to be called when a connection is opened.
        :param on_connection_closed: (Function), function to be called when a connection is removed.
        """
        self._connection_listeners.append((on_connection_opened, on_connection_closed))

    def get_connection(self, address):
        """
        Gets the existing connection for a given address or connects. This call is silent.

        :param address: (:class:`~hazelcast.core.Address`), the address to connect to.
        :return: (:class:`~hazelcast.connection.Connection`), the found connection, or None if no connection exists.
        """
        try:
            return self.connections[address]
        except KeyError:
            return None

    def _cluster_authenticator(self, connection):
        uuid = self._client.cluster.uuid
        owner_uuid = self._client.cluster.owner_uuid

        request = client_authentication_codec.encode_request(
            username=self._client.config.group_config.name,
            password=self._client.config.group_config.password,
            uuid=uuid,
            owner_uuid=owner_uuid,
            is_owner_connection=False,
            client_type=CLIENT_TYPE,
            serialization_version=SERIALIZATION_VERSION,
            client_hazelcast_version=CLIENT_VERSION)

        def callback(f):
            parameters = client_authentication_codec.decode_response(f.result())
            if parameters["status"] != 0:
                raise AuthenticationError("Authentication failed.")
            connection.endpoint = parameters["address"]
            self.owner_uuid = parameters["owner_uuid"]
            self.uuid = parameters["uuid"]
            connection.server_version_str = parameters.get("server_hazelcast_version", "")
            connection.server_version = calculate_version(connection.server_version_str)
            return connection

        return self._client.invoker.invoke_on_connection(request, connection).continue_with(callback)

    def get_or_connect(self, address, authenticator=None):
        """
        Gets the existing connection for a given address. If it does not exist, the system will try to connect
        asynchronously. In this case, it returns a Future. When the connection is established at some point in time, it
        can be retrieved by using the get_connection(:class:`~hazelcast.core.Address`) or from Future.

        :param address: (:class:`~hazelcast.core.Address`), the address to connect to.
        :param authenticator: (Function), function to be used for authentication (optional).
        :return: (:class:`~hazelcast.connection.Connection`), the existing connection or it returns a Future which includes asynchronously.
        """
        if address in self.connections:
            return ImmediateFuture(self.connections[address])
        else:
            with self._new_connection_mutex:
                if address in self._pending_connections:
                    return self._pending_connections[address]
                else:
                    authenticator = authenticator or self._cluster_authenticator
                    try:
                        translated_address = self._address_translator.translate(address)
                        if translated_address is None:
                            raise ValueError("Address translator could not translate address: {}".format(address))
                        connection = self._new_connection_func(translated_address,
                                                               self._client.config.network_config.connection_timeout,
                                                               self._client.config.network_config.socket_options,
                                                               connection_closed_callback=self._connection_closed,
                                                               message_callback=self._client.invoker._handle_client_message,
                                                               network_config=self._client.config.network_config)
                    except IOError:
                        return ImmediateExceptionFuture(sys.exc_info()[1], sys.exc_info()[2])

                    future = authenticator(connection).continue_with(self.on_auth, connection, address)
                    if not future.done():
                        self._pending_connections[address] = future
                    return future

    def on_auth(self, f, connection, address):
        """
        Checks for authentication of a connection.

        :param f: (:class:`~hazelcast.future.Future`), future that contains the result of authentication.
        :param connection: (:class:`~hazelcast.connection.Connection`), newly established connection.
        :param address: (:class:`~hazelcast.core.Address`), the adress of new connection.
        :return: Result of authentication.
        """
        if f.is_success():
            self.logger.info("Authenticated with %s", f.result(), extra=self._logger_extras)
            with self._new_connection_mutex:
                self.connections[connection.endpoint] = f.result()
                try:
                    self._pending_connections.pop(address)
                except KeyError:
                    pass
            for on_connection_opened, _ in self._connection_listeners:
                if on_connection_opened:
                    on_connection_opened(f.result())
            return f.result()
        else:
            self.logger.debug("Error opening %s", connection, extra=self._logger_extras)
            with self._new_connection_mutex:
                try:
                    self._pending_connections.pop(address)
                except KeyError:
                    pass
            six.reraise(f.exception().__class__, f.exception(), f.traceback())

    def _connection_closed(self, connection, cause):
        # if connection was authenticated, fire event
        if connection.endpoint:
            try:
                self.connections.pop(connection.endpoint)
            except KeyError:
                pass
            for _, on_connection_closed in self._connection_listeners:
                if on_connection_closed:
                    on_connection_closed(connection, cause)
        else:
            # clean-up unauthenticated connection
            self._client.invoker.cleanup_connection(connection, cause)

    def close_connection(self, address, cause):
        """
        Closes the connection with given address.

        :param address: (:class:`~hazelcast.core.Address`), address of the connection to be closed.
        :param cause: (Exception), the cause for closing the connection.
        :return: (bool), ``true`` if the connection is closed, ``false`` otherwise.
        """
        try:
            connection = self.connections[address]
            connection.close(cause)
        except KeyError:
            self.logger.warning("No connection with %s was found to close.", address, extra=self._logger_extras)
            return False


class Heartbeat(object):
    """
    HeartBeat Service.
    """
    _heartbeat_timer = None
    logger = logging.getLogger("HazelcastClient.HeartbeatService")

    def __init__(self, client):
        self._client = client
        self._listeners = []
        self._logger_extras = {"client_name": client.name, "group_name": client.config.group_config.name}

        self._heartbeat_timeout = client.properties.get_seconds_positive_or_default(client.properties.HEARTBEAT_TIMEOUT)
        self._heartbeat_interval = client.properties.get_seconds_positive_or_default(client.properties.HEARTBEAT_INTERVAL)

    def start(self):
        """
        Starts sending periodic HeartBeat operations.
        """
        def _heartbeat():
            if not self._client.lifecycle.is_live:
                return
            self._heartbeat()
            self._heartbeat_timer = self._client.reactor.add_timer(self._heartbeat_interval, _heartbeat)

        self._heartbeat_timer = self._client.reactor.add_timer(self._heartbeat_interval, _heartbeat)

    def shutdown(self):
        """
        Stops HeartBeat operations.
        """
<<<<<<< HEAD
        if self._heartbeat_timer:
            self._heartbeat_timer.cancel()
=======
        if self._heartbeat():
            self._heartbeat_timer.kill()
>>>>>>> 5197b65e

    def add_listener(self, on_heartbeat_restored=None, on_heartbeat_stopped=None):
        """
        Registers a HeartBeat listener. Listener is invoked when a HeartBeat related event occurs.

        :param on_heartbeat_restored: (Function), function to be called when a HeartBeat is restored (optional).
        :param on_heartbeat_stopped:  (Function), function to be called when a HeartBeat is stopped (optional).
        """
        self._listeners.append((on_heartbeat_restored, on_heartbeat_stopped))

    def _heartbeat(self):
        now = time.time()
        for connection in list(self._client.connection_manager.connections.values()):
            time_since_last_read = now - connection.last_read_in_seconds
            time_since_last_write = now - connection.last_write_in_seconds
            if time_since_last_read > self._heartbeat_timeout:
                if connection.heartbeating:
                    self.logger.warning(
                        "Heartbeat: Did not hear back after %ss from %s" % (time_since_last_read, connection),
                        extra=self._logger_extras)
                    self._on_heartbeat_stopped(connection)
            else:
                if not connection.heartbeating:
                    self._on_heartbeat_restored(connection)

            if time_since_last_write > self._heartbeat_interval:
                request = client_ping_codec.encode_request()
                self._client.invoker.invoke_on_connection(request, connection, ignore_heartbeat=True)

    def _on_heartbeat_restored(self, connection):
        self.logger.info("Heartbeat: Heartbeat restored for connection %s" % connection, extra=self._logger_extras)
        connection.heartbeating = True
        for callback, _ in self._listeners:
            if callback:
                callback(connection)

    def _on_heartbeat_stopped(self, connection):
        connection.heartbeating = False
        for _, callback in self._listeners:
            if callback:
                callback(connection)


class Connection(object):
    """
    Connection object which stores connection related information and operations.
    """
    _closed = False
    endpoint = None
    heartbeating = True
    is_owner = False
    counter = AtomicInteger()

    def __init__(self, address, connection_closed_callback, message_callback, logger_extras=None):
        self._address = (address.host, address.port)
        self._logger_extras = logger_extras
        self.id = self.counter.get_and_increment()
        self.logger = logging.getLogger("HazelcastClient.Connection[%s](%s:%d)" % (self.id, address.host, address.port))
        self._connection_closed_callback = connection_closed_callback
        self._builder = ClientMessageBuilder(message_callback)
        self._read_buffer = bytearray()
        self.last_read_in_seconds = 0
        self.last_write_in_seconds = 0
        self.start_time_in_seconds = 0
        self.server_version_str = ""
        self.server_version = 0

    def live(self):
        """
        Determines whether this connection is live or not.

        :return: (bool), ``true`` if the connection is live, ``false`` otherwise.
        """
        return not self._closed

    def send_message(self, message):
        """
        Sends a message to this connection.

        :param message: (Message), message to be sent to this connection.
        """
        if not self.live():
            raise IOError("Connection is not live.")

        message.add_flag(BEGIN_END_FLAG)
        self.write(message.buffer)

    def receive_message(self):
        """
        Receives a message from this connection.
        """
        # split frames
        while len(self._read_buffer) >= INT_SIZE_IN_BYTES:
            frame_length = struct.unpack_from(FMT_LE_INT, self._read_buffer, 0)[0]
            if frame_length > len(self._read_buffer):
                return
            message = ClientMessage(memoryview(self._read_buffer)[:frame_length])
            self._read_buffer = self._read_buffer[frame_length:]
            self._builder.on_message(message)

    def write(self, data):
        """
        Writes data to this connection when sending messages.

        :param data: (Data), data to be written to connection.
        """
        # must be implemented by subclass
        raise NotImplementedError

    def close(self, cause):
        """
        Closes the connection.

        :param cause: (Exception), the cause of closing the connection.
        """
        raise NotImplementedError

    def __repr__(self):
        return "Connection(address=%s, id=%s)" % (self._address, self.id)


class DefaultAddressProvider(object):
    """
    Provides initial addresses for client to find and connect to a node.
    Loads addresses from the Hazelcast configuration.
    """
    def __init__(self, network_config):
        self._network_config = network_config

    def load_addresses(self):
        """
        :return: (Sequence), The possible member addresses to connect to.
        """
        return parse_addresses(self._network_config.addresses)


class DefaultAddressTranslator(object):
    """
    DefaultAddressTranslator is a no-op. It always returns the given address.
    """
    def translate(self, address):
        """
        :param address: (:class:`~hazelcast.core.Address`), address to be translated.
        :return: (:class:`~hazelcast.core.Address`), translated address.
        """
        return address

    def refresh(self):
        """Refreshes the internal lookup table if necessary."""
        pass<|MERGE_RESOLUTION|>--- conflicted
+++ resolved
@@ -211,13 +211,8 @@
         """
         Stops HeartBeat operations.
         """
-<<<<<<< HEAD
         if self._heartbeat_timer:
-            self._heartbeat_timer.cancel()
-=======
-        if self._heartbeat():
             self._heartbeat_timer.kill()
->>>>>>> 5197b65e
 
     def add_listener(self, on_heartbeat_restored=None, on_heartbeat_stopped=None):
         """
